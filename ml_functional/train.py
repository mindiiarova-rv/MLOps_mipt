import torch
import pandas as pd
from tqdm import tqdm
import ast
import mlflow

from torch.utils.data import DataLoader
from ecglib.data import EcgDataset
from ecglib.models.model_builder import create_model
from utils.losses import get_loss

import hydra
from omegaconf import DictConfig
import pytorch_lightning as pl

class EcgLightningModule(pl.LightningModule):
    def __init__(self, cfg, model_name='resnet1d18', pathology='AFIB'):
        super().__init__()
        self.cfg = cfg
<<<<<<< HEAD
        self.model = create_model(model_name, pathology)
        self.criterion = get_loss(device=self.cfg.device, df=None)

    def forward(self, input):
        return self.model(input)

    def training_step(self, batch, batch_idx):
        index, (input, targets) = batch
        inp = input[0].to(self.device)
        targets = targets.to(self.device)
        outputs = self.model(inp)
        loss = self.criterion(outputs, targets)
        self.log('train_loss', loss)
        return loss

    def validation_step(self, batch, batch_idx):
        index, (input, targets) = batch
        inp = input[0].to(self.device)
        targets = targets.to(self.device)
        outputs = self.model(inp)
        loss = self.criterion(outputs, targets)
        self.log('val_loss', loss)

    def validation_end(self, outputs):
        avg_loss = torch.stack([x['val_loss'] for x in outputs]).mean()
        self.log('avg_val_loss', avg_loss)

    def configure_optimizers(self):
        optimizer = torch.optim.Adam(self.model.parameters())
        scheduler = torch.optim.lr_scheduler.ReduceLROnPlateau(optimizer=optimizer)
        return [optimizer], [scheduler]

class EcgLightningDataModule(pl.LightningDataModule):
    def __init__(self, cfg, train_df=None, valid_df=None):
        super().__init__()
        self.cfg = cfg
        self.train_df = train_df
        self.valid_df = valid_df

    def setup(self, stage=None):
        if stage == 'fit' or stage is None:
            self.train_dataset = EcgDataset(self.train_df, self.train_df.target.values)
            self.valid_dataset = EcgDataset(self.valid_df, self.valid_df.target.values)

    def train_dataloader(self):
        return DataLoader(
            self.train_dataset,
            batch_size=self.cfg.batch_size,
=======
        self.train_loader = None
        self.valid_loader = None
        self.model = create_model(model_name="resnet1d18", pathology="AFIB")
        self.criterion = None
        self.optimizer = torch.optim.Adam(self.model.parameters())
        self.scheduler = torch.optim.lr_scheduler.ReduceLROnPlateau(
            optimizer=self.optimizer
        )
        self.epochs = cfg.epochs
        self.device = cfg.device
        self.augmentation = None

    def _init_dataloaders(self, cfg, train_df, valid_df):
        train_loader = self.get_dataset_loader(train_df, cfg)
        valid_loader = self.get_dataset_loader(valid_df, cfg)
        return train_loader, valid_loader

    def get_dataset_loader(
        self,
        df: pd.DataFrame,
        cfg,
    ):
        ecg_dataset = EcgDataset(df, df.target.values, data_type="npz")
        ecg_loader = DataLoader(
            ecg_dataset,
            batch_size=cfg.batch_size,
>>>>>>> 10e6f30f
            shuffle=True,
            num_workers=self.cfg.num_workers,
            drop_last=True,
        )
<<<<<<< HEAD
=======
        return ecg_loader

    def train(self):
        for ep in range(self.epochs):
            train_loss, val_loss = self.train_epoch()
            print(train_loss, val_loss)
            self.save_checkpoint()
        print("Training completed!")

    def train_epoch(self):
        train_loss = self.train_fn()
        val_loss = self.eval_fn()

        self.scheduler.step(val_loss)

        return train_loss, val_loss

    def train_fn(self):
        sum_loss = 0
        self.model.train()

        for bi, batch in tqdm(
            enumerate(self.train_loader), total=len(self.train_loader)
        ):
            index, (input, targets) = batch

            inp = input[0].to(self.device)
            targets = targets.to(self.device)

            self.optimizer.zero_grad()
            outputs = self.model(inp)

            loss = self.criterion(outputs, targets)

            loss.backward()
            sum_loss += loss.detach().item()

            self.optimizer.step()

        return sum_loss / len(self.train_loader)

    def eval_fn(self):
        self.model.eval()
        sum_loss = 0

        with torch.no_grad():
            for bi, batch in tqdm(
                enumerate(self.valid_loader), total=len(self.valid_loader)
            ):
                index, (input, targets) = batch

                inp = input[0].to(self.device)
                targets = targets.to(self.device)

                outputs = self.model(inp)

                loss = self.criterion(outputs, targets)

                sum_loss += loss.detach().item()

        return sum_loss / len(self.valid_loader)

    def save_checkpoint(self):
        checkpoint_dir = self.cfg.checkpoint_path
        checkpoint_path = f"{checkpoint_dir}/12_leads_resnet1d18_AFIB.pt"

        torch.save(self.model.state_dict(), checkpoint_path)
>>>>>>> 10e6f30f

    def val_dataloader(self):
        return DataLoader(
            self.valid_dataset,
            batch_size=self.cfg.batch_size,
            shuffle=False,
            num_workers=self.cfg.num_workers,
            drop_last=True,
        )

@hydra.main(version_base=None, config_path=".", config_name="config")
def train_model(cfg: DictConfig):
    train_df = pd.read_csv(cfg.train_path)
    valid_df = pd.read_csv(cfg.valid_path)
<<<<<<< HEAD

    datamodule = EcgLightningDataModule(cfg, train_df, valid_df)
    model = EcgLightningModule(cfg)

    trainer = pl.Trainer(
        max_epochs=10,
        gpus=cfg.gpus,
        progress_bar_refresh_rate=20,
        checkpoint_callback=True,
        checkpoint_dir=cfg.checkpoint_path,
    )
    
    mlflow_callback = MlflowLoggingCallback(
        tracking_uri="http://localhost:5000",
        experiment_name="my_experiment"
    )
    
    trainer.fit(model, datamodule=datamodule)
=======

    targets_train = [
        [0.0] if "AFIB" in ast.literal_eval(train_df.iloc[i]["scp_codes"]) else [1.0]
        for i in range(train_df.shape[0])
    ]

    train_df["target"] = targets_train

    targets_valid = [
        [0.0] if "AFIB" in ast.literal_eval(valid_df.iloc[i]["scp_codes"]) else [1.0]
        for i in range(valid_df.shape[0])
    ]

    valid_df["target"] = targets_valid

    trainer = Trainer(cfg)

    trainer.train_loader, trainer.valid_loader = trainer._init_dataloaders(
        cfg, train_df, valid_df
    )
    trainer.criterion = get_loss(
        device=trainer.device,
        df=train_df,
    )
    trainer.train()
>>>>>>> 10e6f30f


<<<<<<< HEAD
class MlflowLoggingCallback(pl.Callback):
    def __init__(self, tracking_uri, experiment_name):
        super().__init__()
        self.tracking_uri = tracking_uri
        self.experiment_name = experiment_name
        self.run = None

    def on_fit_start(self, trainer, pl_module):
        mlflow.set_tracking_uri(self.tracking_uri)
        mlflow.set_experiment(self.experiment_name)
        self.run = mlflow.start_run()

    def on_train_epoch_end(self, trainer, pl_module):
        mlflow.log_metric("train_loss", pl_module.trainer.callback_metrics["train_loss"])

    def on_validation_epoch_end(self, trainer, pl_module):
        mlflow.log_metric("val_loss", pl_module.trainer.callback_metrics["val_loss"])
        mlflow.log_metric("avg_val_loss", pl_module.trainer.callback_metrics["avg_val_loss"])

    def on_fit_end(self, trainer, pl_module):
        mlflow.end_run()
=======
if __name__ == "__main__":
    train_model()
>>>>>>> 10e6f30f
<|MERGE_RESOLUTION|>--- conflicted
+++ resolved
@@ -2,7 +2,6 @@
 import pandas as pd
 from tqdm import tqdm
 import ast
-import mlflow
 
 from torch.utils.data import DataLoader
 from ecglib.data import EcgDataset
@@ -10,63 +9,13 @@
 from utils.losses import get_loss
 
 import hydra
+
 from omegaconf import DictConfig
-import pytorch_lightning as pl
 
-class EcgLightningModule(pl.LightningModule):
-    def __init__(self, cfg, model_name='resnet1d18', pathology='AFIB'):
-        super().__init__()
+
+class Trainer:
+    def __init__(self, cfg):
         self.cfg = cfg
-<<<<<<< HEAD
-        self.model = create_model(model_name, pathology)
-        self.criterion = get_loss(device=self.cfg.device, df=None)
-
-    def forward(self, input):
-        return self.model(input)
-
-    def training_step(self, batch, batch_idx):
-        index, (input, targets) = batch
-        inp = input[0].to(self.device)
-        targets = targets.to(self.device)
-        outputs = self.model(inp)
-        loss = self.criterion(outputs, targets)
-        self.log('train_loss', loss)
-        return loss
-
-    def validation_step(self, batch, batch_idx):
-        index, (input, targets) = batch
-        inp = input[0].to(self.device)
-        targets = targets.to(self.device)
-        outputs = self.model(inp)
-        loss = self.criterion(outputs, targets)
-        self.log('val_loss', loss)
-
-    def validation_end(self, outputs):
-        avg_loss = torch.stack([x['val_loss'] for x in outputs]).mean()
-        self.log('avg_val_loss', avg_loss)
-
-    def configure_optimizers(self):
-        optimizer = torch.optim.Adam(self.model.parameters())
-        scheduler = torch.optim.lr_scheduler.ReduceLROnPlateau(optimizer=optimizer)
-        return [optimizer], [scheduler]
-
-class EcgLightningDataModule(pl.LightningDataModule):
-    def __init__(self, cfg, train_df=None, valid_df=None):
-        super().__init__()
-        self.cfg = cfg
-        self.train_df = train_df
-        self.valid_df = valid_df
-
-    def setup(self, stage=None):
-        if stage == 'fit' or stage is None:
-            self.train_dataset = EcgDataset(self.train_df, self.train_df.target.values)
-            self.valid_dataset = EcgDataset(self.valid_df, self.valid_df.target.values)
-
-    def train_dataloader(self):
-        return DataLoader(
-            self.train_dataset,
-            batch_size=self.cfg.batch_size,
-=======
         self.train_loader = None
         self.valid_loader = None
         self.model = create_model(model_name="resnet1d18", pathology="AFIB")
@@ -93,13 +42,10 @@
         ecg_loader = DataLoader(
             ecg_dataset,
             batch_size=cfg.batch_size,
->>>>>>> 10e6f30f
             shuffle=True,
-            num_workers=self.cfg.num_workers,
+            num_workers=cfg.num_workers,
             drop_last=True,
         )
-<<<<<<< HEAD
-=======
         return ecg_loader
 
     def train(self):
@@ -167,41 +113,12 @@
         checkpoint_path = f"{checkpoint_dir}/12_leads_resnet1d18_AFIB.pt"
 
         torch.save(self.model.state_dict(), checkpoint_path)
->>>>>>> 10e6f30f
 
-    def val_dataloader(self):
-        return DataLoader(
-            self.valid_dataset,
-            batch_size=self.cfg.batch_size,
-            shuffle=False,
-            num_workers=self.cfg.num_workers,
-            drop_last=True,
-        )
 
 @hydra.main(version_base=None, config_path=".", config_name="config")
 def train_model(cfg: DictConfig):
     train_df = pd.read_csv(cfg.train_path)
     valid_df = pd.read_csv(cfg.valid_path)
-<<<<<<< HEAD
-
-    datamodule = EcgLightningDataModule(cfg, train_df, valid_df)
-    model = EcgLightningModule(cfg)
-
-    trainer = pl.Trainer(
-        max_epochs=10,
-        gpus=cfg.gpus,
-        progress_bar_refresh_rate=20,
-        checkpoint_callback=True,
-        checkpoint_dir=cfg.checkpoint_path,
-    )
-    
-    mlflow_callback = MlflowLoggingCallback(
-        tracking_uri="http://localhost:5000",
-        experiment_name="my_experiment"
-    )
-    
-    trainer.fit(model, datamodule=datamodule)
-=======
 
     targets_train = [
         [0.0] if "AFIB" in ast.literal_eval(train_df.iloc[i]["scp_codes"]) else [1.0]
@@ -227,32 +144,7 @@
         df=train_df,
     )
     trainer.train()
->>>>>>> 10e6f30f
 
 
-<<<<<<< HEAD
-class MlflowLoggingCallback(pl.Callback):
-    def __init__(self, tracking_uri, experiment_name):
-        super().__init__()
-        self.tracking_uri = tracking_uri
-        self.experiment_name = experiment_name
-        self.run = None
-
-    def on_fit_start(self, trainer, pl_module):
-        mlflow.set_tracking_uri(self.tracking_uri)
-        mlflow.set_experiment(self.experiment_name)
-        self.run = mlflow.start_run()
-
-    def on_train_epoch_end(self, trainer, pl_module):
-        mlflow.log_metric("train_loss", pl_module.trainer.callback_metrics["train_loss"])
-
-    def on_validation_epoch_end(self, trainer, pl_module):
-        mlflow.log_metric("val_loss", pl_module.trainer.callback_metrics["val_loss"])
-        mlflow.log_metric("avg_val_loss", pl_module.trainer.callback_metrics["avg_val_loss"])
-
-    def on_fit_end(self, trainer, pl_module):
-        mlflow.end_run()
-=======
 if __name__ == "__main__":
-    train_model()
->>>>>>> 10e6f30f
+    train_model()